matrix:
    include:
        - dist: xenial

language: rust
rust:
    - nightly
cache:
    - cargo: true

branches:
    only:
        - master

install:
    - sudo apt-get install -y "linux-headers-$(uname -r)" realpath
    - type -p cargo-install-update || cargo install --force cargo-update
    - |
      if type -p cargo-xbuild; then
          cargo install-update -i cargo-xbuild
      else
          cargo install --force cargo-xbuild
      fi
    - rustup component add rust-src rustfmt

script:
<<<<<<< HEAD
    - RUST_BACKTRACE=1 ./tests/run_tests.py
=======
    - ./tests/run_tests.py
    - |
      for p in . hello-world tests/*; do
        if [ -d "$p" ]; then
          (cd "$p" && cargo fmt --all -- --check) || exit 1
        fi
      done
>>>>>>> 2349935e

after_failure:
    - dmesg

notifications:
    email: false<|MERGE_RESOLUTION|>--- conflicted
+++ resolved
@@ -24,9 +24,6 @@
     - rustup component add rust-src rustfmt
 
 script:
-<<<<<<< HEAD
-    - RUST_BACKTRACE=1 ./tests/run_tests.py
-=======
     - ./tests/run_tests.py
     - |
       for p in . hello-world tests/*; do
@@ -34,7 +31,6 @@
           (cd "$p" && cargo fmt --all -- --check) || exit 1
         fi
       done
->>>>>>> 2349935e
 
 after_failure:
     - dmesg
