#!/usr/bin/env python

import os
import subprocess


BASE_DIR = os.path.realpath(os.path.dirname(__file__))


def run(*args, **kwargs):
    cwd = kwargs.pop("cwd", None)
    environ = kwargs.pop("environ", os.environ)
    assert not kwargs

    print("+ [running] {}".format(list(args)))
    subprocess.check_call(list(args), cwd=cwd, env=environ)


def main():
    for path in os.listdir(BASE_DIR):
        if (
            not os.path.isdir(os.path.join(BASE_DIR, path)) or
            not os.path.exists(os.path.join(BASE_DIR, path, "tests"))
        ):
            continue

        print("+ [{}]".format(path))
        run(
            "cargo", "xbuild",
            "--target",
            os.path.join(
                BASE_DIR, os.path.pardir, "x86_64-linux-kernel-module.json"
            ),
            cwd=os.path.join(BASE_DIR, path),
            environ=dict(
                os.environ,
<<<<<<< HEAD
=======
                RUST_TARGET_PATH=os.path.join(BASE_DIR, os.path.pardir),
                RUSTFLAGS="-Dwarnings",
>>>>>>> 2349935e
                CARGO_TARGET_DIR=os.path.relpath(
                    os.path.join(BASE_DIR, "target"),
                    os.path.join(BASE_DIR, path)
                ),
            )
        )

        run(
            "make", "-C", BASE_DIR,
            "TEST_LIBRARY=target/x86_64-linux-kernel-module/debug/lib{}_tests.a".format(
                path.replace("-", "_")
            ),
        )
        # TODO: qemu
        run(
            "cargo", "test", "--", "--test-threads=1",
            cwd=os.path.join(BASE_DIR, path),
            environ=dict(
                os.environ,
                KERNEL_MODULE=os.path.join(BASE_DIR, "testmodule.ko"),
                RUSTFLAGS="-Dwarnings",
                CARGO_TARGET_DIR=os.path.relpath(
                    os.path.join(BASE_DIR, "target"),
                    os.path.join(BASE_DIR, path)
                ),
            )
        )


if __name__ == "__main__":
    main()<|MERGE_RESOLUTION|>--- conflicted
+++ resolved
@@ -34,11 +34,7 @@
             cwd=os.path.join(BASE_DIR, path),
             environ=dict(
                 os.environ,
-<<<<<<< HEAD
-=======
-                RUST_TARGET_PATH=os.path.join(BASE_DIR, os.path.pardir),
                 RUSTFLAGS="-Dwarnings",
->>>>>>> 2349935e
                 CARGO_TARGET_DIR=os.path.relpath(
                     os.path.join(BASE_DIR, "target"),
                     os.path.join(BASE_DIR, path)
