--- conflicted
+++ resolved
@@ -3,24 +3,11 @@
 extern crate alloc;
 
 use alloc::boxed::Box;
-<<<<<<< HEAD
-use core::convert::TryInto;
-=======
 use core::convert::{TryFrom, TryInto};
->>>>>>> a539f2d6
 use core::ptr;
 use linux_kernel_module::bindings;
 use linux_kernel_module::filesystem::*;
 use linux_kernel_module::println;
-<<<<<<< HEAD
-use linux_kernel_module::KernelResult;
-use linux_kernel_module::{self, c_types, cstr, CStr};
-
-struct TestfsInfo {
-    dummy_data: u32,
-}
-
-=======
 use linux_kernel_module::{self, c_types, cstr, CStr};
 use linux_kernel_module::{Error, KernelResult};
 
@@ -33,7 +20,6 @@
     dummy_data: u32,
 }
 
->>>>>>> a539f2d6
 struct TestfsSuperOperations;
 
 impl SuperOperations for TestfsSuperOperations {
@@ -45,12 +31,7 @@
         assert!(sb.fs_info_ref().unwrap().dummy_data == 0xbadf00d);
 
         // This returns the old value therefore dropping it if we don't take
-<<<<<<< HEAD
-        // ownership of it. This would normally happen in the put_super
-        // callback.
-=======
         // ownership of it.
->>>>>>> a539f2d6
         sb.set_fs_info(None);
 
         println!("testfs-put_super-marker");
@@ -71,11 +52,7 @@
     fn fill_super(
         sb: &mut SuperBlock<Self::I>,
         _data: *mut c_types::c_void,
-<<<<<<< HEAD
-        _silent: c_types::c_int,
-=======
         silent: c_types::c_int,
->>>>>>> a539f2d6
     ) -> KernelResult<()> {
         // The kernel initializes fs_info to NULL.
         assert!(sb.fs_info_ref().is_none());
@@ -99,15 +76,6 @@
         unsafe {
             const TESTFS_ROOT_BNO: u64 = 1;
             let root = bindings::new_inode(sb.ptr);
-<<<<<<< HEAD
-            // TODO:
-            // if (IS_ERR(root)) {
-            //     if (!silent)
-            //         pr_err("Root getting failed.\n");
-            //     err = PTR_ERR(root);
-            //     goto release_sbi;
-            // }
-=======
             if IS_ERR_helper(root as *const c_types::c_void) {
                 if silent == 0 {
                     println!("Failed to create testfs root inode.");
@@ -117,7 +85,6 @@
                 sb.set_fs_info(None);
                 return Err(Error::from_kernel_errno(errno));
             }
->>>>>>> a539f2d6
 
             (*root).i_sb = sb.ptr;
             (*root).i_ino = TESTFS_ROOT_BNO;
